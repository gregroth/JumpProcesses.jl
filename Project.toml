--- conflicted
+++ resolved
@@ -17,17 +17,14 @@
 TreeViews = "a2a6695c-b41b-5b7d-aed9-dbfdeacea5d7"
 
 [compat]
-<<<<<<< HEAD
 FunctionWrappers = "1.0"
-RecursiveArrayTools = ">=0.20.0"
-=======
+RecursiveArrayTools = "1"
 Compat = "3.0"
 RecursiveArrayTools = "1"
 RandomNumbers = "1.3"
 PoissonRandom = "0.4"
 RecursiveArrayTools = "1"
 TreeViews = "0.3"
->>>>>>> ade71724
 julia = "1"
 
 [extras]
