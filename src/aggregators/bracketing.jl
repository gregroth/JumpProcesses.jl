--- conflicted
+++ resolved
@@ -78,42 +78,4 @@
     p.sum_rate = sum_rate
 
     nothing
-<<<<<<< HEAD
-end
-
-function update_bracketing!(p :: AbstractSSAJumpAggregator)
-    # update bracketing intervals
-    ubnds       = p.cur_u_bnds
-    sum_rate    = p.sum_rate
-    crlow       = p.cur_rate_low
-    crhigh      = p.cur_rate_high
-    bd          = p.bracket_data
-    ulow        = p.ulow
-    uhigh       = p.uhigh
-    @inbounds for uidx in p.jumptovars_map[p.next_jump]
-        uval = u[uidx]
-
-        # if new u value is outside the bracketing interval
-        if uval == 0 || uval < ubnds[1,uidx] || uval > ubnds[2,uidx]
-            # update u bracketing interval
-            ubnds[1,uidx], ubnds[2,uidx] = get_spec_brackets(bd, uidx, uval)
-
-            # for each dependent jump, update jump rate brackets
-            for jidx in p.vartojumps_map[uidx]
-                sum_rate -= crhigh[jidx]
-                if jidx <= num_majumps
-                    crlow[jidx], crhigh[jidx] = get_majump_brackets(ulow, uhigh, jidx, majumps)
-                else
-                    j = jidx - num_majumps
-                    crlow[jidx], crhigh[jidx] = get_cjump_brackets(ulow, uhigh, p.rates[j], params, t)
-                end
-                sum_rate += crhigh[jidx]
-            end
-        end
-    end
-    p.sum_rate = sum_rate
-
-    nothing
-=======
->>>>>>> 8290425f
 end