"""
Composition-Rejection Direct Method (DirectCR), implementation combining
features from the original article:
*A constant-time kinetic Monte Carlo algorithm for simulation of large biochemical reaction networks*,
by A. Slepoy, A.P. Thompson and S.J. Plimpton, J. Chem. Phys, 128, 205101 (2008).
and
*Efficient Formulations for Exact Stochastic Simulation of Chemical Systems*,
by S. Mauch and M. Stalzer, ACM Trans. Comp. Biol. and Bioinf., 8, No. 1, 27-35 (2010).
"""

const MINJUMPRATE = 2.0^exponent(1e-12)

mutable struct DirectCRJumpAggregation{T,S,F1,F2,RNG,DEPGR,U<:PriorityTable,W<:Function} <: AbstractSSAJumpAggregator
    next_jump::Int
    prev_jump::Int
    next_jump_time::T
    end_time::T
    cur_rates::Vector{T}
    sum_rate::T
    ma_jumps::S
    rates::F1
    affects!::F2
    save_positions::Tuple{Bool,Bool}
    rng::RNG
    dep_gr::DEPGR
    minrate::T
    maxrate::T   # initial maxrate only, table can increase beyond it!
    rt::U
    ratetogroup::W
  end

function DirectCRJumpAggregation(nj::Int, njt::T, et::T, crs::Vector{T}, sr::T,
                                      maj::S, rs::F1, affs!::F2, sps::Tuple{Bool,Bool},
                                      rng::RNG; num_specs, dep_graph=nothing,
                                      minrate=convert(T,MINJUMPRATE), maxrate=convert(T,Inf),
                                      kwargs...) where {T,S,F1,F2,RNG}

    # a dependency graph is needed and must be provided if there are constant rate jumps
    if dep_graph === nothing
        if (get_num_majumps(maj) == 0) || !isempty(rs)
            error("To use ConstantRateJumps with the DirectCR algorithm a dependency graph must be supplied.")
        else
            dg = make_dependency_graph(num_specs, maj)
        end
    else
        dg = dep_graph

        # make sure each jump depends on itself
        add_self_dependencies!(dg)
    end

    # mapping from jump rate to group id
    minexponent = exponent(minrate)

    # use the largest power of two that is <= the passed in minrate
    minrate = 2.0^minexponent
    ratetogroup = rate -> priortogid(rate, minexponent)

    # construct an empty initial priority table -- we'll reset this in init
<<<<<<< HEAD
    num_jumps = length(crs)
    rt = PriorityTable(ratetogroup, zeros(T, num_jumps), minrate, 2*minrate)
=======
    rt = PriorityTable(ratetogroup, zeros(T, 1), minrate, 2*minrate)
>>>>>>> 97d405ed

    DirectCRJumpAggregation{T,S,F1,F2,RNG,typeof(dg),typeof(rt),typeof(ratetogroup)}(
                                            nj, nj, njt, et, crs, sr, maj, rs, affs!, sps, rng,
                                            dg, minrate, maxrate, rt, ratetogroup)
end


############################# Required Functions ##############################

# creating the JumpAggregation structure (function wrapper-based constant jumps)
function aggregate(aggregator::DirectCR, u, p, t, end_time, constant_jumps,
                   ma_jumps, save_positions, rng; kwargs...)

    # handle constant jumps using function wrappers
    rates, affects! = get_jump_info_fwrappers(u, p, t, constant_jumps)

    build_jump_aggregation(DirectCRJumpAggregation, u, p, t, end_time, ma_jumps,
                           rates, affects!, save_positions, rng; num_specs=length(u), kwargs...)
end

# set up a new simulation and calculate the first jump / jump time
function initialize!(p::DirectCRJumpAggregation, integrator, u, params, t)

    # initialize rates
    fill_rates_and_sum!(p, u, params, t)

    # setup PriorityTable
    reset!(p.rt)
    for (pid,priority) in enumerate(p.cur_rates)
        insert!(p.rt, pid, priority)
    end

    generate_jumps!(p, integrator, u, params, t)
    nothing
end

# execute one jump, changing the system state
function execute_jumps!(p::DirectCRJumpAggregation, integrator, u, params, t)
    # execute jump
    u = update_state!(p, integrator, u)

    # update current jump rates
    update_dependent_rates!(p, u, params, t)
    nothing
end

# calculate the next jump / jump time
function generate_jumps!(p::DirectCRJumpAggregation, integrator, u, params, t)
    p.next_jump_time  = t + randexp(p.rng) / p.sum_rate
    
    if p.next_jump_time < p.end_time
        p.next_jump = sample(p.rt, p.cur_rates, p.rng)
    end    
    nothing
end


######################## SSA specific helper routines #########################

# recalculate jump rates for jumps that depend on the just executed jump
# requires dependency graph
function update_dependent_rates!(p::DirectCRJumpAggregation, u, params, t)
    @unpack cur_rates, rates, ma_jumps, rt = p
    @inbounds dep_rxs = p.dep_gr[p.next_jump]
    num_majumps = get_num_majumps(ma_jumps)

    @inbounds for rx in dep_rxs
        oldrate = cur_rates[rx]

        # update rate
        cur_rates[rx] = calculate_jump_rate(ma_jumps, num_majumps, rates, u, params, t, rx)

        # update table
        update!(rt, rx, oldrate, cur_rates[rx])
    end

    p.sum_rate = groupsum(rt)
    nothing
  end<|MERGE_RESOLUTION|>--- conflicted
+++ resolved
@@ -57,12 +57,7 @@
     ratetogroup = rate -> priortogid(rate, minexponent)
 
     # construct an empty initial priority table -- we'll reset this in init
-<<<<<<< HEAD
-    num_jumps = length(crs)
-    rt = PriorityTable(ratetogroup, zeros(T, num_jumps), minrate, 2*minrate)
-=======
     rt = PriorityTable(ratetogroup, zeros(T, 1), minrate, 2*minrate)
->>>>>>> 97d405ed
 
     DirectCRJumpAggregation{T,S,F1,F2,RNG,typeof(dg),typeof(rt),typeof(ratetogroup)}(
                                             nj, nj, njt, et, crs, sr, maj, rs, affs!, sps, rng,
