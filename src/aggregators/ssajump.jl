"""
An aggregator interface for SSA-like algorithms.

### Required Fields
- `next_jump`
- `next_jump_time`
- `end_time`
- `cur_rates`
- `sum_rate`
- `ma_jumps`
- `rates`
- `affects!`
- `save_positions`
- `rng`
"""
abstract type AbstractSSAJumpAggregator <: AbstractJumpAggregator end

DiscreteCallback(c::AbstractSSAJumpAggregator) = DiscreteCallback(c, c, initialize = c, save_positions = c.save_positions)

########### The following routines should be templates for all SSAs ###########

# # condition for jump to occur
# @inline function (p::SSAJumpAggregator)(u, t, integrator)
#   p.next_jump_time == t
# end

# # executing jump at the next jump time
# function (p::SSAJumpAggregator)(integrator)
#   execute_jumps!(p, integrator, integrator.u, integrator.p, integrator.t)
#   generate_jumps!(p, integrator, integrator.u, integrator.p, integrator.t)
#   register_next_jump_time!(integrator, p, integrator.t)
#   nothing
# end

# # setting up a new simulation
# function (p::SSAJumpAggregator)(dj, u, t, integrator) # initialize
#   initialize!(p, integrator, u, integrator.p, t)
#   register_next_jump_time!(integrator, p, integrator.t)
#   nothing
# end

############################## Generic Routines ###############################

@inline function register_next_jump_time!(integrator, p::AbstractSSAJumpAggregator, t)
    if p.next_jump_time < p.end_time
        add_tstop!(integrator, p.next_jump_time)
    end
    nothing
end

# helper routine for setting up standard fields of SSA jump aggregations
function build_jump_aggregation(jump_agg_type, u, p, t, end_time, ma_jumps, rates,
                                affects!, save_positions, rng; kwargs...)

  # mass action jumps
    majumps = ma_jumps
    if majumps === nothing
        majumps = MassActionJump(Vector{typeof(t)}(),
                             Vector{Vector{Pair{Int,eltype(u)}}}(),
                             Vector{Vector{Pair{Int,eltype(u)}}}())
    end

  # current jump rates, allows mass action rates and constant jumps
    cur_rates = Vector{typeof(t)}(undef, get_num_majumps(majumps) + length(rates))

    sum_rate = zero(typeof(t))
    next_jump = 0
    next_jump_time = typemax(typeof(t))
    jump_agg_type(next_jump, next_jump_time, end_time, cur_rates, sum_rate,
                majumps, rates, affects!, save_positions, rng; kwargs...)
end

# reevaluate all rates and total rate
function fill_rates_and_sum!(p::AbstractSSAJumpAggregator, u, params, t)
    sum_rate = zero(typeof(p.sum_rate))

  # mass action jumps
    majumps   = p.ma_jumps
    cur_rates = p.cur_rates
    @inbounds for i in 1:get_num_majumps(majumps)
        cur_rates[i] = evalrxrate(u, i, majumps)
        sum_rate    += cur_rates[i]
    end

  # constant rates
    rates = p.rates
    idx   = get_num_majumps(majumps) + 1
    @inbounds for rate in rates
        cur_rates[idx] = rate(u, params, t)
        sum_rate += cur_rates[idx]
        idx += 1
    end

    p.sum_rate = sum_rate
    nothing
end

# recalculate jump rates for jumps that depend on the just executed jump
# requires dependency graph
function update_dependent_rates!(p::AbstractSSAJumpAggregator, u, params, t)
    @inbounds dep_rxs = p.dep_gr[p.next_jump]
    cur_rates   = p.cur_rates
    sum_rate    = p.sum_rate
    @inbounds for rx in dep_rxs
        sum_rate -= cur_rates[rx]
<<<<<<< HEAD
        @inbounds cur_rates[rx] = calculate_jump_rate(p,u,params,t,rx)
=======
        @inbounds cur_rates[rx] = calculate_jump_rate(p.ma_jumps, p.rates, u,params,t,rx)
>>>>>>> 0a48118d
        sum_rate += cur_rates[rx]
    end

    p.sum_rate = sum_rate
    nothing
end

# Update state based on the p.next_jump
@inline function update_state!(p::AbstractSSAJumpAggregator, integrator, u)
    @unpack ma_jumps, next_jump = p
    num_ma_rates = get_num_majumps(ma_jumps)
    if next_jump <= num_ma_rates # is next jump a mass action jump
        if u isa SVector
            integrator.u = executerx(u, next_jump, ma_jumps)
        else
            @inbounds executerx!(u, next_jump, ma_jumps)
        end
    else
        idx = next_jump - num_ma_rates
        @inbounds p.affects![idx](integrator)
    end
    return integrator.u
end

<<<<<<< HEAD
"check if the rate is 0 and if it is, make the next jump time Inf"
@inline function is_total_rate_zero!(p) :: Bool
    sum_rate = p.sum_rate
    if sum_rate < eps(typeof(sum_rate))
=======
"check if the total rate is 0 and if it is, make the next jump time Inf"
@inline function nomorejumps!(p, sum_rate) :: Bool
    if abs(sum_rate < eps(typeof(sum_rate)))
>>>>>>> 0a48118d
        p.next_jump = 0
        p.next_jump_time = convert(typeof(sum_rate), Inf)
        return true
    end
    return false
end

"perform linear search of r over array. Output element j s.t. array[j-1] < r <= array[j]. Will error if no such r exists"
@inline function linear_search(array, r)
    jidx = 1
    @inbounds parsum = array[jidx]
    while parsum < r
        jidx   += 1
        @inbounds parsum += array[jidx]
    end
    return jidx
end

"perform rejection sampling test"
@inline function rejectrx(ma_jumps, rates, cur_rate_high, cur_rate_low, rng, u, jidx, params, t)
    # rejection test
    @inbounds r2     = rand(rng) * cur_rate_high[jidx]
    @inbounds crlow  = cur_rate_low[jidx]

    if crlow > zero(crlow) && r2 <= crlow
        return false
    else
        # calculate actual propensity, split up for type stability
        crate = calculate_jump_rate(ma_jumps, rates, u, params, t, jidx)
        if crate > zero(crate) && r2 <= crate
            return false
        end
    end
    return true
end

"update the jump rate, assuming p.rates is a vector of functions"
@inline function calculate_jump_rate(ma_jumps, rates, u, params, t, rx)
    num_majumps = get_num_majumps(ma_jumps)
    if rx <= num_majumps
        return evalrxrate(u, rx, ma_jumps)
    else
        @inbounds return rates[rx - num_majumps](u, params, t)
    end
end<|MERGE_RESOLUTION|>--- conflicted
+++ resolved
@@ -103,11 +103,7 @@
     sum_rate    = p.sum_rate
     @inbounds for rx in dep_rxs
         sum_rate -= cur_rates[rx]
-<<<<<<< HEAD
-        @inbounds cur_rates[rx] = calculate_jump_rate(p,u,params,t,rx)
-=======
         @inbounds cur_rates[rx] = calculate_jump_rate(p.ma_jumps, p.rates, u,params,t,rx)
->>>>>>> 0a48118d
         sum_rate += cur_rates[rx]
     end
 
@@ -132,16 +128,9 @@
     return integrator.u
 end
 
-<<<<<<< HEAD
-"check if the rate is 0 and if it is, make the next jump time Inf"
-@inline function is_total_rate_zero!(p) :: Bool
-    sum_rate = p.sum_rate
-    if sum_rate < eps(typeof(sum_rate))
-=======
 "check if the total rate is 0 and if it is, make the next jump time Inf"
 @inline function nomorejumps!(p, sum_rate) :: Bool
-    if abs(sum_rate < eps(typeof(sum_rate)))
->>>>>>> 0a48118d
+    if sum_rate < eps(typeof(sum_rate))
         p.next_jump = 0
         p.next_jump_time = convert(typeof(sum_rate), Inf)
         return true
